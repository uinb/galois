// Copyright 2021 UINB Technologies Pte. Ltd.

// Licensed under the Apache License, Version 2.0 (the "License");
// you may not use this file except in compliance with the License.
// You may obtain a copy of the License at
//
// 	http://www.apache.org/licenses/LICENSE-2.0
//
// Unless required by applicable law or agreed to in writing, software
// distributed under the License is distributed on an "AS IS" BASIS,
// WITHOUT WARRANTIES OR CONDITIONS OF ANY KIND, either express or implied.
// See the License for the specific language governing permissions and
// limitations under the License.

use std::{
    convert::{TryFrom, TryInto},
    fs::OpenOptions,
    path::PathBuf,
    sync::mpsc::Receiver,
    time::Duration,
};
use std::sync::Arc;
use std::sync::atomic::{AtomicU64, Ordering};

use anyhow::anyhow;
use async_std::task::block_on;
use futures::future::try_join_all;
use memmap::MmapMut;
use parity_scale_codec::{Compact, Decode, Encode, WrapperTypeEncode};
use rust_decimal::{Decimal, prelude::*};
use serde::{Deserialize, Serialize};
use smt::{default_store::DefaultStore, H256, sha256::Sha256Hasher, SparseMerkleTree};
use sp_core::sr25519::{Pair as Sr25519, Public};
use sp_runtime::{
    generic::{Block, Header},
<<<<<<< HEAD
    MultiAddress,
    OpaqueExtrinsic, traits::BlakeTwo256,
=======
    traits::BlakeTwo256,
    MultiAddress, OpaqueExtrinsic,
};
use std::{
    convert::{TryFrom, TryInto},
    fs::OpenOptions,
    path::PathBuf,
    sync::mpsc::{Receiver, RecvTimeoutError},
    time::Duration,
>>>>>>> b6b2b9ac
};
use sub_api::{
    Api,
    rpc::{
        ws_client::{EventsDecoder, RuntimeEvent},
        WsRpcClient,
    }, SignedBlock, UncheckedExtrinsicV4, XtStatus,
};

pub use prover::Prover;

use crate::{config::C, core::*, event::*, sequence};

mod prover;

pub type GlobalStates = SparseMerkleTree<Sha256Hasher, H256, DefaultStore<H256>>;
pub type FusoAccountId = Public;
pub type FusoAddress = MultiAddress<FusoAccountId, ()>;
pub type FusoHeader = Header<u32, BlakeTwo256>;
pub type FusoBlock = Block<FusoHeader, OpaqueExtrinsic>;
pub type FusoApi = Api<Sr25519, WsRpcClient>;

const ONE_ONCHAIN: u128 = 1_000_000_000_000_000_000;
const MILL: u32 = 1_000_000;
const BILL: u32 = 1_000_000_000;
const QUINTILL: u64 = 1_000_000_000_000_000_000;
const MAX_EXTRINSIC_BYTES: usize = 1_000_000;

#[derive(Clone, Debug, Serialize, Deserialize, Encode)]
pub struct MerkleLeaf {
    pub key: Vec<u8>,
    pub old_v: [u8; 32],
    pub new_v: [u8; 32],
}

#[derive(Debug, Clone, Encode)]
pub struct Proof {
    pub event_id: u64,
    pub user_id: UserId,
    pub nonce: u32,
    pub signature: Vec<u8>,
    pub cmd: FusoCommand,
    pub leaves: Vec<MerkleLeaf>,
    pub proof_of_exists: Vec<u8>,
    pub proof_of_cmd: Vec<u8>,
    pub root: [u8; 32],
}

#[derive(Encode, Decode, Clone, Debug)]
pub struct DominatorClaimedEvent {
    dominator: FusoAccountId,
    pledge: u128,
}

#[derive(Encode, Decode, Clone, Debug)]
pub struct CoinHostedEvent {
    fund_owner: FusoAccountId,
    dominator: FusoAccountId,
    amount: u128,
}

#[derive(Encode, Decode, Clone, Debug)]
pub struct CoinRevokedEvent {
    fund_owner: FusoAccountId,
    dominator: FusoAccountId,
    amount: u128,
}

#[derive(Encode, Decode, Clone, Debug)]
pub struct TokenHostedEvent {
    fund_owner: FusoAccountId,
    dominator: FusoAccountId,
    token_id: u32,
    amount: u128,
}

#[derive(Encode, Decode, Clone, Debug)]
pub struct TokenRevokedEvent {
    fund_owner: FusoAccountId,
    dominator: FusoAccountId,
    token_id: u32,
    amount: u128,
}

impl WrapperTypeEncode for UserId {}

fn new_api(signer: Sr25519) -> anyhow::Result<FusoApi> {
    let client = WsRpcClient::new(
        &C.fusotao
            .as_ref()
            .ok_or(anyhow!("Invalid fusotao config"))?
            .node_url,
    );
    Api::new(client)
        .map(|api| api.set_signer(signer))
        .map_err(|e| {
            log::error!("{:?}", e);
            anyhow!("Fusotao node not available or runtime metadata check failed")
        })
}

<<<<<<< HEAD
fn start_submitting(api: FusoApi, rx: Receiver<Proof>, proved_event_id: Arc<AtomicU64>) -> anyhow::Result<()> {
    use sp_core::Pair;
=======
fn start_submitting(api: FusoApi, rx: Receiver<Proof>) -> anyhow::Result<()> {
>>>>>>> b6b2b9ac
    let path: PathBuf = [&C.sequence.coredump_dir, "fusotao.seq"].iter().collect();
    let finalized_file = OpenOptions::new()
        .read(true)
        .write(true)
        .create(true)
        .open(&path)?;
    finalized_file.set_len(8)?;
    let mut seq_mmap = unsafe { MmapMut::map_mut(&finalized_file)? };
    let mut max_proof_id = u64::from_le_bytes(seq_mmap[..].try_into()?);
    let mut buf_len = 0usize;
    let mut batch = vec![];
    if max_proof_id == 0 && !C.sequence.enable_from_genesis {
        panic!(
            "couldn't load seq memmap file, set `enable_from_genesis` to force start from genesis"
        );
    }
    log::info!("initiate proving from sequence {:?}", max_proof_id);
    std::thread::spawn(move || loop {
        let proof = match rx.recv_timeout(Duration::from_millis(60_000)) {
            Ok(p) => Some(p),
            Err(RecvTimeoutError::Timeout) => None,
            Err(RecvTimeoutError::Disconnected) => break,
        };
        if proof.is_none() && !batch.is_empty() {
            max_proof_id = submit_batch(api.clone(), &mut batch).unwrap();
            (&mut seq_mmap[..]).copy_from_slice(&max_proof_id.to_le_bytes()[..]);
            seq_mmap.flush().unwrap();
            buf_len = 0;
            continue;
        }
        let proof = proof.unwrap();
        if max_proof_id >= proof.event_id {
            continue;
        }
        log::debug!("proof of sequence => {:?}", proof);
        let size = proof.size_hint();
        if size + buf_len > MAX_EXTRINSIC_BYTES {
            if batch.is_empty() {
                // FIXME the proof is too long to put into a single block, e.g. too many makers
                // this a known bug, simply deleting the command would work. we'll add a constraint to fix it in the future
                panic!("proof size too big, delete the command and reboot");
            }
            max_proof_id = submit_batch(api.clone(), &mut batch).unwrap();
            (&mut seq_mmap[..]).copy_from_slice(&max_proof_id.to_le_bytes()[..]);
            seq_mmap.flush().unwrap();
            buf_len = 0;
        }
        batch.push(proof);
        buf_len += size;
    });
    Ok(())
}

fn submit_batch(api: FusoApi, batch: &mut Vec<Proof>) -> anyhow::Result<u64> {
    use sp_core::Pair;
    if batch.is_empty() {
        return Err(anyhow::anyhow!("Empty proofs"));
    }
    let last_submitted_id = batch.last().unwrap().event_id;
    for i in 0..=3 {
        let xt: UncheckedExtrinsicV4<_> =
            sub_api::compose_extrinsic!(api, "Receipts", "verify", batch.clone());
        match api.send_extrinsic(xt.hex_encode(), XtStatus::InBlock) {
            Ok(_) => {
<<<<<<< HEAD
                // TODO scan block and revert status once chain fork
                seq.copy_from_slice(&cur.to_le_bytes()[..]);
                seq.flush().unwrap();
                proved_event_id.store(cur, Ordering::Relaxed);
                log::info!("proofs of sequence {:?} has been submitted", cur);
=======
                // FIXME scan block and revert status once chain fork
                log::info!(
                    "proof of sequence until {:?} have been submitted",
                    last_submitted_id
                );
                batch.clear();
                return Ok(last_submitted_id);
            }
            Err(e) => {
                log::error!(
                    "submit proof failed, remain {:?} times retrying, error => {:?}",
                    3 - i,
                    e
                );
                std::thread::sleep(Duration::from_millis(i * 15000));
>>>>>>> b6b2b9ac
            }
        }
    }
    return Err(anyhow::anyhow!(
        "fail to submit proofs after 3 times retrying, {}",
        last_submitted_id
    ));
}

fn start_listening(api: FusoApi, who: Public) -> anyhow::Result<()> {
    let path: PathBuf = [&C.sequence.coredump_dir, "fusotao.blk"].iter().collect();
    let finalized_file = OpenOptions::new()
        .read(true)
        .write(true)
        .create(true)
        .open(&path)?;
    finalized_file.set_len(4)?;
    let mut blk = unsafe { MmapMut::map_mut(&finalized_file)? };
    let mut cur = u32::from_le_bytes(blk.as_ref().try_into()?);
    if cur == 0 {
        if !C.sequence.enable_from_genesis {
            panic!("couldn't load blk memmap file, add `-g` to force start from genesis");
        } else {
            let at = C.fusotao.as_ref().unwrap().claim_block;
            blk.copy_from_slice(&at.to_le_bytes()[..]);
            blk.flush().unwrap();
        }
    }
    log::info!("start synchronizing events from block {}", cur);
    let decoder = EventsDecoder::try_from(api.metadata.clone()).unwrap();
    std::thread::spawn(move || loop {
        match sync_finalized_blocks(cur, 10, &api, &who, &decoder) {
            Ok((cmds, sync, last)) => {
                if !cmds.is_empty() {
                    log::info!(
                        "prepare handle {} events before block {:?}",
                        cmds.len(),
                        sync
                    );
                }
                match sequence::insert_sequences(&cmds) {
                    Ok(()) => {
                        blk[..].copy_from_slice(&sync.to_le_bytes()[..]);
                        // FIXME commit manually after memmap flush ok
                        blk.flush().unwrap();
                        log::info!("all events until block {} synchronized", sync);
                    }
                    Err(_) => log::warn!("save sequences from block {} failed", cur),
                }
                cur = sync;
                if cur >= last {
                    std::thread::sleep(Duration::from_millis(7000));
                }
            }
            Err(e) => log::error!("sync blocks failed, {:?}", e),
        }
    });
    Ok(())
}

/// AccountId of chain = MultiAddress<sp_runtime::AccountId32, ()>::Id = GenericAddress::Id
/// 1. from_ss58check() or from_ss58check_with_version()
/// 2. new or from public
pub fn init(rx: Receiver<Proof>, proved_event_id: Arc<AtomicU64>) -> anyhow::Result<()> {
    use sp_core::Pair;
    let signer = Sr25519::from_string(
        &C.fusotao
            .as_ref()
            .ok_or(anyhow!("Invalid fusotao config"))?
            .key_seed,
        None,
    )
        .map_err(|_| anyhow!("Invalid fusotao config"))?;
    let api = new_api(signer.clone())?;
    start_submitting(api.clone(), rx, proved_event_id)?;
    start_listening(api, signer.public())?;
    log::info!("fusotao prover initialized");
    Ok(())
}

async fn resolve_block(
    api: &FusoApi,
    at: u32,
    signer: &Public,
    decoder: &EventsDecoder,
) -> anyhow::Result<Vec<sequence::Command>> {
    let hash = api
        .get_block_hash(at)?
        .ok_or(anyhow!("block {} is not born", at))?;
    let e = api.get_opaque_storage_by_key_hash(
        sub_api::utils::storage_key("System", "Events"),
        Some(hash),
    )?;
    if e.is_none() {
        log::warn!("no events in block {}", at);
        return Ok(vec![]);
    }
    let e = e.unwrap();
    let raw_events = decoder.decode_events(&mut e.as_slice()).map_err(|e| {
        log::error!("{:?}", e);
        anyhow::anyhow!("decode events error")
    })?;
    let mut cmds = vec![];
    for (_, event) in raw_events.into_iter() {
        match event {
            RuntimeEvent::Raw(raw) if raw.module == "Receipts" => match raw.variant.as_ref() {
                "CoinHosted" => {
                    let decoded = CoinHostedEvent::decode(&mut &raw.data[..]).unwrap();
                    if &decoded.dominator == signer {
                        let mut cmd = sequence::Command::default();
                        cmd.cmd = sequence::TRANSFER_IN;
                        cmd.currency = Some(0);
                        cmd.amount = Some(to_decimal_represent(decoded.amount));
                        cmd.user_id = Some(format!("{}", decoded.fund_owner));
                        cmd.block_number = Some(at);
                        cmd.extrinsic_hash = Some(hex::encode(hash));
                        cmds.push(cmd);
                    }
                }
                "TokenHosted" => {
                    let decoded = TokenHostedEvent::decode(&mut &raw.data[..]).unwrap();
                    if &decoded.dominator == signer {
                        let mut cmd = sequence::Command::default();
                        cmd.cmd = sequence::TRANSFER_IN;
                        cmd.currency = Some(decoded.token_id);
                        cmd.amount = Some(to_decimal_represent(decoded.amount));
                        cmd.user_id = Some(format!("{}", decoded.fund_owner));
                        cmd.block_number = Some(at);
                        cmd.extrinsic_hash = Some(hex::encode(hash));
                        cmds.push(cmd);
                    }
                }
                "CoinRevoked" => {
                    let decoded = CoinRevokedEvent::decode(&mut &raw.data[..]).unwrap();
                    if &decoded.dominator == signer {
                        let mut cmd = sequence::Command::default();
                        cmd.cmd = sequence::TRANSFER_OUT;
                        cmd.currency = Some(0);
                        cmd.amount = Some(to_decimal_represent(decoded.amount));
                        cmd.user_id = Some(format!("{}", decoded.fund_owner));
                        cmd.block_number = Some(at);
                        cmd.extrinsic_hash = Some(hex::encode(hash));
                        cmds.push(cmd);
                    }
                }
                "TokenRevoked" => {
                    let decoded = TokenRevokedEvent::decode(&mut &raw.data[..]).unwrap();
                    if &decoded.dominator == signer {
                        let mut cmd = sequence::Command::default();
                        cmd.cmd = sequence::TRANSFER_OUT;
                        cmd.currency = Some(decoded.token_id);
                        cmd.amount = Some(to_decimal_represent(decoded.amount));
                        cmd.user_id = Some(format!("{}", decoded.fund_owner));
                        cmd.block_number = Some(at);
                        cmd.extrinsic_hash = Some(hex::encode(hash));
                        cmds.push(cmd);
                    }
                }
                _ => {}
            },
            _ => {}
        }
    }
    Ok(cmds)
}

fn sync_finalized_blocks(
    from_block_included: u32,
    limit: u32,
    api: &FusoApi,
    signer: &Public,
    decoder: &EventsDecoder,
) -> anyhow::Result<(Vec<sequence::Command>, u32, u32)> {
    let finalized_block_hash = api
        .get_finalized_head()?
        .ok_or(anyhow!("finalized heads couldn't be found"))?;
    let finalized_block: SignedBlock<FusoBlock> =
        api.get_signed_block(Some(finalized_block_hash))?.unwrap();
    let finalized_block_number = finalized_block.block.header.number;
    log::info!(
        "current block: {}, finalized block: {}, {:?}",
        from_block_included,
        finalized_block_number,
        finalized_block_hash,
    );
    let mut f = vec![];
    let mut i = 0;
    while from_block_included + i <= finalized_block_number && i < limit {
        f.push(resolve_block(api, from_block_included + i, signer, decoder));
        i += 1;
    }
    let r = block_on(try_join_all(f))?.into_iter().flatten().collect();
    Ok((r, from_block_included + i, finalized_block_number))
}

#[derive(Clone, Encode, Decode, Eq, PartialEq, Debug)]
pub enum FusoCommand {
    // price, amounnt, maker_fee, taker_fee, base, quote
    AskLimit(
        (Compact<u64>, Compact<u64>),
        Compact<u128>,
        Compact<u32>,
        Compact<u32>,
        Compact<u32>,
        Compact<u32>,
    ),
    BidLimit(
        (Compact<u64>, Compact<u64>),
        Compact<u128>,
        Compact<u32>,
        Compact<u32>,
        Compact<u32>,
        Compact<u32>,
    ),
    Cancel(Compact<u32>, Compact<u32>),
    TransferOut(Compact<u32>, Compact<u128>),
    TransferIn(Compact<u32>, Compact<u128>),
}

impl Into<FusoCommand> for (LimitCmd, Fee, Fee) {
    fn into(self) -> FusoCommand {
        let (n, f) = self.0.price.to_price();
        match self.0.ask_or_bid {
            AskOrBid::Ask => FusoCommand::AskLimit(
                (n.into(), f.into()),
                self.0.amount.to_amount().into(),
                self.1.to_fee().into(),
                self.2.to_fee().into(),
                self.0.symbol.0.into(),
                self.0.symbol.1.into(),
            ),
            AskOrBid::Bid => FusoCommand::BidLimit(
                (n.into(), f.into()),
                self.0.amount.to_amount().into(),
                self.1.to_fee().into(),
                self.2.to_fee().into(),
                self.0.symbol.0.into(),
                self.0.symbol.1.into(),
            ),
        }
    }
}

impl Into<FusoCommand> for CancelCmd {
    fn into(self) -> FusoCommand {
        FusoCommand::Cancel(self.symbol.0.into(), self.symbol.1.into())
    }
}

impl Into<FusoCommand> for AssetsCmd {
    fn into(self) -> FusoCommand {
        match self.in_or_out {
            InOrOut::In => {
                FusoCommand::TransferIn(self.currency.into(), self.amount.to_amount().into())
            }
            InOrOut::Out => {
                FusoCommand::TransferOut(self.currency.into(), self.amount.to_amount().into())
            }
        }
    }
}

fn d6() -> Amount {
    MILL.into()
}

#[allow(dead_code)]
fn d9() -> Amount {
    BILL.into()
}

fn d18() -> Amount {
    QUINTILL.into()
}

pub trait ToBlockChainNumeric {
    fn to_fee(self) -> u32;

    fn to_price(self) -> (u64, u64);

    fn to_amount(self) -> u128;
}

impl ToBlockChainNumeric for Decimal {
    fn to_fee(self) -> u32 {
        (self * d6()).to_u32().unwrap()
    }

    fn to_price(self) -> (u64, u64) {
        let f = self.fract() * d18();
        (self.trunc().to_u64().unwrap(), f.to_u64().unwrap())
    }

    fn to_amount(self) -> u128 {
        let n = self.trunc().to_u128().unwrap();
        let f = self.fract() * d18();
        n * ONE_ONCHAIN + f.to_u128().unwrap()
    }
}

// FIXME
fn to_decimal_represent(v: u128) -> Decimal {
    let n = v / ONE_ONCHAIN;
    let f = v % ONE_ONCHAIN;
    let n: Amount = n.try_into().unwrap();
    let mut f: Amount = f.try_into().unwrap();
    f.set_scale(18).unwrap();
    n + f
}

fn u128le_to_h256(a0: u128, a1: u128) -> [u8; 32] {
    let mut v: [u8; 32] = Default::default();
    v[..16].copy_from_slice(&a0.to_le_bytes());
    v[16..].copy_from_slice(&a1.to_le_bytes());
    v
}

#[cfg(test)]
pub mod test {
    use rust_decimal_macros::dec;

    use super::*;

    #[test]
    pub fn test_numeric() {
        assert!(Decimal::MAX.to_u128().is_some());
        assert!(Decimal::MAX > dec!(340282366920938463463.374607431768211455));
        let p = dec!(38463463.374607431768211455);
        let (n, f) = p.to_price();
        assert_eq!(n, 38463463);
        assert_eq!(f, 374607431768211455);
    }
}<|MERGE_RESOLUTION|>--- conflicted
+++ resolved
@@ -12,31 +12,17 @@
 // See the License for the specific language governing permissions and
 // limitations under the License.
 
-use std::{
-    convert::{TryFrom, TryInto},
-    fs::OpenOptions,
-    path::PathBuf,
-    sync::mpsc::Receiver,
-    time::Duration,
-};
-use std::sync::Arc;
-use std::sync::atomic::{AtomicU64, Ordering};
-
 use anyhow::anyhow;
 use async_std::task::block_on;
 use futures::future::try_join_all;
 use memmap::MmapMut;
 use parity_scale_codec::{Compact, Decode, Encode, WrapperTypeEncode};
-use rust_decimal::{Decimal, prelude::*};
+use rust_decimal::{prelude::*, Decimal};
 use serde::{Deserialize, Serialize};
-use smt::{default_store::DefaultStore, H256, sha256::Sha256Hasher, SparseMerkleTree};
+use smt::{default_store::DefaultStore, sha256::Sha256Hasher, SparseMerkleTree, H256};
 use sp_core::sr25519::{Pair as Sr25519, Public};
 use sp_runtime::{
     generic::{Block, Header},
-<<<<<<< HEAD
-    MultiAddress,
-    OpaqueExtrinsic, traits::BlakeTwo256,
-=======
     traits::BlakeTwo256,
     MultiAddress, OpaqueExtrinsic,
 };
@@ -44,16 +30,19 @@
     convert::{TryFrom, TryInto},
     fs::OpenOptions,
     path::PathBuf,
-    sync::mpsc::{Receiver, RecvTimeoutError},
+    sync::{
+        atomic::{AtomicU64, Ordering},
+        mpsc::{Receiver, RecvTimeoutError},
+        Arc,
+    },
     time::Duration,
->>>>>>> b6b2b9ac
 };
 use sub_api::{
-    Api,
     rpc::{
         ws_client::{EventsDecoder, RuntimeEvent},
         WsRpcClient,
-    }, SignedBlock, UncheckedExtrinsicV4, XtStatus,
+    },
+    Api, SignedBlock, UncheckedExtrinsicV4, XtStatus,
 };
 
 pub use prover::Prover;
@@ -148,12 +137,11 @@
         })
 }
 
-<<<<<<< HEAD
-fn start_submitting(api: FusoApi, rx: Receiver<Proof>, proved_event_id: Arc<AtomicU64>) -> anyhow::Result<()> {
-    use sp_core::Pair;
-=======
-fn start_submitting(api: FusoApi, rx: Receiver<Proof>) -> anyhow::Result<()> {
->>>>>>> b6b2b9ac
+fn start_submitting(
+    api: FusoApi,
+    rx: Receiver<Proof>,
+    proved_event_id: Arc<AtomicU64>,
+) -> anyhow::Result<()> {
     let path: PathBuf = [&C.sequence.coredump_dir, "fusotao.seq"].iter().collect();
     let finalized_file = OpenOptions::new()
         .read(true)
@@ -181,6 +169,7 @@
             max_proof_id = submit_batch(api.clone(), &mut batch).unwrap();
             (&mut seq_mmap[..]).copy_from_slice(&max_proof_id.to_le_bytes()[..]);
             seq_mmap.flush().unwrap();
+            proved_event_id.store(max_proof_id, Ordering::Relaxed);
             buf_len = 0;
             continue;
         }
@@ -199,6 +188,7 @@
             max_proof_id = submit_batch(api.clone(), &mut batch).unwrap();
             (&mut seq_mmap[..]).copy_from_slice(&max_proof_id.to_le_bytes()[..]);
             seq_mmap.flush().unwrap();
+            proved_event_id.store(max_proof_id, Ordering::Relaxed);
             buf_len = 0;
         }
         batch.push(proof);
@@ -218,13 +208,6 @@
             sub_api::compose_extrinsic!(api, "Receipts", "verify", batch.clone());
         match api.send_extrinsic(xt.hex_encode(), XtStatus::InBlock) {
             Ok(_) => {
-<<<<<<< HEAD
-                // TODO scan block and revert status once chain fork
-                seq.copy_from_slice(&cur.to_le_bytes()[..]);
-                seq.flush().unwrap();
-                proved_event_id.store(cur, Ordering::Relaxed);
-                log::info!("proofs of sequence {:?} has been submitted", cur);
-=======
                 // FIXME scan block and revert status once chain fork
                 log::info!(
                     "proof of sequence until {:?} have been submitted",
@@ -240,7 +223,6 @@
                     e
                 );
                 std::thread::sleep(Duration::from_millis(i * 15000));
->>>>>>> b6b2b9ac
             }
         }
     }
@@ -313,7 +295,7 @@
             .key_seed,
         None,
     )
-        .map_err(|_| anyhow!("Invalid fusotao config"))?;
+    .map_err(|_| anyhow!("Invalid fusotao config"))?;
     let api = new_api(signer.clone())?;
     start_submitting(api.clone(), rx, proved_event_id)?;
     start_listening(api, signer.public())?;
