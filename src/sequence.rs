--- conflicted
+++ resolved
@@ -12,17 +12,6 @@
 // See the License for the specific language governing permissions and
 // limitations under the License.
 
-<<<<<<< HEAD
-use std::{convert::{TryFrom, TryInto}, str::FromStr,
-          sync::{Arc, atomic::{AtomicBool, Ordering}, mpsc::Sender}, time::{Duration, SystemTime}};
-
-use anyhow::{anyhow, ensure};
-use mysql::{*, prelude::*};
-use rust_decimal::Decimal;
-use serde::{Deserialize, Serialize};
-
-use crate::{config::C, core::*, db::DB, event::*, orderbook::AskOrBid};
-=======
 use crate::{config::C, core::*, db::DB, event::*, orderbook::AskOrBid};
 use anyhow::{anyhow, ensure};
 use mysql::{prelude::*, *};
@@ -38,7 +27,6 @@
     },
     time::{Duration, SystemTime},
 };
->>>>>>> b6b2b9ac
 
 pub const ASK_LIMIT: u32 = 0;
 pub const BID_LIMIT: u32 = 1;
@@ -169,27 +157,23 @@
                         .maker_fee
                         .filter(|f| f.is_sign_positive())
                         .ok_or(anyhow!(""))?,
-<<<<<<< HEAD
-                    base_maker_fee: self.cmd
+                    base_maker_fee: self
+                        .cmd
                         .base_maker_fee
                         .filter(|f| f.is_sign_positive())
                         .or(self.cmd.maker_fee)
                         .filter(|f| f.is_sign_positive())
                         .ok_or(anyhow!(""))?,
-                    base_taker_fee: self.cmd
+                    base_taker_fee: self
+                        .cmd
                         .base_taker_fee
                         .filter(|f| f.is_sign_positive())
                         .or(self.cmd.taker_fee)
                         .filter(|f| f.is_sign_positive())
                         .ok_or(anyhow!(""))?,
-                    fee_times: self.cmd
-                        .fee_times
-                        .unwrap_or(1),
-                    min_amount: self.cmd
-=======
+                    fee_times: self.cmd.fee_times.unwrap_or(1),
                     min_amount: self
                         .cmd
->>>>>>> b6b2b9ac
                         .min_amount
                         .filter(|f| f.is_sign_positive())
                         .ok_or(anyhow!(""))?,
@@ -260,7 +244,9 @@
                 self.req_id,
             )),
             #[cfg(feature = "fusotao")]
-            QUERY_PROVING_PERF_INDEX => Ok(Inspection::QueryProvingPerfIndex(self.session, self.req_id)),
+            QUERY_PROVING_PERF_INDEX => {
+                Ok(Inspection::QueryProvingPerfIndex(self.session, self.req_id))
+            }
             DUMP => Ok(Inspection::Dump(
                 self.cmd.event_id.ok_or(anyhow!(""))?,
                 self.cmd.timestamp.ok_or(anyhow!(""))?,
@@ -399,13 +385,16 @@
 
     #[must_use]
     pub const fn is_read(&self) -> bool {
-        matches!(self.cmd, QUERY_ACCOUNTS
-                         | QUERY_BALANCE
-                         | QUERY_ORDER
-                         | DUMP
-                         | QUERY_EXCHANGE_FEE
-                         | QUERY_PROVING_PERF_INDEX
-                         | PROVING_PERF_INDEX_CHECK)
+        matches!(
+            self.cmd,
+            QUERY_ACCOUNTS
+                | QUERY_BALANCE
+                | QUERY_ORDER
+                | DUMP
+                | QUERY_EXCHANGE_FEE
+                | QUERY_PROVING_PERF_INDEX
+                | PROVING_PERF_INDEX_CHECK
+        )
     }
 }
 
@@ -457,7 +446,8 @@
                 //check system busy
                 if counter != 0 && counter % 1000 == 0 {
                     event_sender
-                        .send(Fusion::R(Watch::new_proving_perf_check_watch(id))).unwrap();
+                        .send(Fusion::R(Watch::new_proving_perf_check_watch(id)))
+                        .unwrap();
                 }
                 id += 1;
             }
@@ -538,12 +528,8 @@
                 "cmd" => serde_json::to_string(s).unwrap(),
             }
         }),
-<<<<<<< HEAD
-    ).map_err(|e| anyhow!("Error: writing sequence to mysql failed, {:?}", e))
-=======
     )
     .map_err(|e| anyhow!("Error: writing sequence to mysql failed, {:?}", e))
->>>>>>> b6b2b9ac
 }
 
 pub fn confirm(from: u64, exclude: u64) -> anyhow::Result<()> {
